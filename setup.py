#!/usr/bin/env python
"""cookiecutter distutils configuration."""
from setuptools import setup

<<<<<<< HEAD
version = "1.7.2.7"
=======
version = "2.0.0"
>>>>>>> afc83a3c

with open('README.md', encoding='utf-8') as readme_file:
    readme = readme_file.read()

requirements = [
    'binaryornot>=0.4.4',
    'Jinja2<3.0.0',
    'click>=7.0',
    'poyo>=0.5.0',
    'jinja2-time>=0.2.0',
    'python-slugify>=4.0.0',
    'requests>=2.23.0',
    'MarkupSafe<2.0.0',
    'PyInquirer>=1.0.3',
    'PyYAML>=5.3',
]

<<<<<<< HEAD
if sys.argv[-1] == 'readme':
    print(readme)
    sys.exit()

=======
>>>>>>> afc83a3c
setup(
    name='nukikata',
    version=version,
    description=(
        'Fork of cookiecutter - https://github.com/cookiecutter/cookiecutter '
        'The most popular command-line utility to create projects from project '
        'templates, e.g. creating a Python package project from a '
        'Python package project template.'
    ),
    long_description=readme,
    long_description_content_type='text/markdown',
    author='Original Author - Audrey Roy, Fork by Rob Cannon',
    author_email='rob.cannon@insightinfrastructure.com',
    url='https://github.com/insight-infrastructure/nukikata',
    packages=['cookiecutter'],
    package_dir={'cookiecutter': 'cookiecutter'},
    entry_points={'console_scripts': ['nukikata = cookiecutter.__main__:main']},
    include_package_data=True,
<<<<<<< HEAD
    python_requires='>=3.5',
=======
    python_requires='>=3.6',
>>>>>>> afc83a3c
    install_requires=requirements,
    license='BSD',
    zip_safe=False,
    classifiers=[
        "Development Status :: 5 - Production/Stable",
        "Environment :: Console",
        "Intended Audience :: Developers",
        "Natural Language :: English",
        "License :: OSI Approved :: BSD License",
<<<<<<< HEAD
        "Programming Language :: Python",
=======
        "Programming Language :: Python :: 3 :: Only",
>>>>>>> afc83a3c
        "Programming Language :: Python :: 3",
        "Programming Language :: Python :: 3.6",
        "Programming Language :: Python :: 3.7",
        "Programming Language :: Python :: 3.8",
        "Programming Language :: Python :: Implementation :: CPython",
        "Programming Language :: Python :: Implementation :: PyPy",
        "Programming Language :: Python",
        "Topic :: Software Development",
    ],
<<<<<<< HEAD
    keywords=(
        'cookiecutter, Python, projects, project templates, Jinja2, '
        'skeleton, scaffolding, project directory, setup.py, package, '
        'packaging, insight, insight data science, insight infrastructure, '
        'cli'
    ),
=======
    keywords=[
        "cookiecutter",
        "Python",
        "projects",
        "project templates",
        "Jinja2",
        "skeleton",
        "scaffolding",
        "project directory",
        "package",
        "packaging",
    ],
>>>>>>> afc83a3c
)<|MERGE_RESOLUTION|>--- conflicted
+++ resolved
@@ -1,12 +1,10 @@
 #!/usr/bin/env python
 """cookiecutter distutils configuration."""
+import sys
+
 from setuptools import setup
 
-<<<<<<< HEAD
-version = "1.7.2.7"
-=======
-version = "2.0.0"
->>>>>>> afc83a3c
+version = "2.0.0.0"
 
 with open('README.md', encoding='utf-8') as readme_file:
     readme = readme_file.read()
@@ -24,13 +22,10 @@
     'PyYAML>=5.3',
 ]
 
-<<<<<<< HEAD
 if sys.argv[-1] == 'readme':
     print(readme)
     sys.exit()
 
-=======
->>>>>>> afc83a3c
 setup(
     name='nukikata',
     version=version,
@@ -49,11 +44,7 @@
     package_dir={'cookiecutter': 'cookiecutter'},
     entry_points={'console_scripts': ['nukikata = cookiecutter.__main__:main']},
     include_package_data=True,
-<<<<<<< HEAD
-    python_requires='>=3.5',
-=======
     python_requires='>=3.6',
->>>>>>> afc83a3c
     install_requires=requirements,
     license='BSD',
     zip_safe=False,
@@ -63,11 +54,7 @@
         "Intended Audience :: Developers",
         "Natural Language :: English",
         "License :: OSI Approved :: BSD License",
-<<<<<<< HEAD
-        "Programming Language :: Python",
-=======
         "Programming Language :: Python :: 3 :: Only",
->>>>>>> afc83a3c
         "Programming Language :: Python :: 3",
         "Programming Language :: Python :: 3.6",
         "Programming Language :: Python :: 3.7",
@@ -77,14 +64,6 @@
         "Programming Language :: Python",
         "Topic :: Software Development",
     ],
-<<<<<<< HEAD
-    keywords=(
-        'cookiecutter, Python, projects, project templates, Jinja2, '
-        'skeleton, scaffolding, project directory, setup.py, package, '
-        'packaging, insight, insight data science, insight infrastructure, '
-        'cli'
-    ),
-=======
     keywords=[
         "cookiecutter",
         "Python",
@@ -97,5 +76,4 @@
         "package",
         "packaging",
     ],
->>>>>>> afc83a3c
 )