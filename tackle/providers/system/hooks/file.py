--- conflicted
+++ resolved
@@ -109,8 +109,7 @@
         return None
 
 
-<<<<<<< HEAD
-# Source: https://codereview.stackexchange.com/questions/186130/file-shredding-secure-deletion-algorithm
+# Source: https://codereview.stackexchange.com/questions/186130/file-shredding-secure-deletion-algorithm # noqa
 def wipe(f, passes=30):
     """Overwrite a file with bytes."""
     if not os.path.isfile(f):
@@ -130,11 +129,6 @@
 class ShredHook(BaseHook):
     """
     Hook for shredding file/files.
-=======
-class RemoveHook(BaseHook):
-    """
-    Hook removing a file or directory.
->>>>>>> 2bb26a16
 
     :param src: String or list of sources, either directories or files
     :param dst: String for path to copy to
@@ -143,16 +137,9 @@
     :return: None
     """
 
-<<<<<<< HEAD
     type: str = 'shred'
     src: Union[List, str]
     passes: int = 10
-=======
-    type: str = 'move'
-    src: Union[List, str]
-    create_path: bool = True
-    dst: str
->>>>>>> 2bb26a16
 
     def __init__(self, **data: Any):
         super().__init__(**data)
@@ -160,14 +147,24 @@
             self.src = os.path.abspath(os.path.expanduser(self.src))
         if isinstance(self.src, list):
             self.src = [os.path.abspath(os.path.expanduser(f)) for f in self.src]
-<<<<<<< HEAD
 
     def execute(self) -> None:
         if isinstance(self.src, str):
             self.src = [self.src]
         for i in self.src:
             wipe(i, self.passes)
-=======
+
+
+class RemoveHook(BaseHook):
+    """Hook removing a file or directory."""
+    
+    type: str = 'move'
+    src: Union[List, str]
+    create_path: bool = True
+    dst: str
+
+    def __init__(self, **data: Any):
+        super().__init__(**data)
         self.dst = os.path.abspath(self.dst)
 
     def execute(self) -> None:
@@ -213,5 +210,4 @@
             mode = int(self.mode, 8)
             os.chmod(path=i, mode=mode)
 
-        return None
->>>>>>> 2bb26a16
+        return None