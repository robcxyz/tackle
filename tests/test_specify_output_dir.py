"""Tests for cookiecutter's output directory customization feature."""
import pytest

from cookiecutter import main


@pytest.fixture
def context():
    """Fixture to return a valid context as known from a cookiecutter.json."""
    return {
        'cookiecutter': {
            'email': 'raphael@hackebrot.de',
            'full_name': 'Raphael Pierzina',
            'github_username': 'hackebrot',
            'version': '0.1.0',
        }
    }


@pytest.fixture
def output_dir(tmpdir):
    """Fixture to prepare test output directory."""
    return str(tmpdir.mkdir('output'))


@pytest.fixture
def template(tmpdir):
    """Fixture to prepare test template directory."""
    template_dir = tmpdir.mkdir('template')
    template_dir.join('cookiecutter.json').ensure(file=True)
    return str(template_dir)


@pytest.fixture(autouse=True)
def mock_gen_context(mocker, context):
    """Fixture. Automatically mock cookiecutter's function with expected output."""
    mocker.patch('cookiecutter.main.generate_context', return_value=context)


@pytest.fixture(autouse=True)
def mock_prompt(mocker):
    """Fixture. Automatically mock cookiecutter's function with expected output."""
    mocker.patch('cookiecutter.main.prompt_for_config')


@pytest.fixture(autouse=True)
def mock_replay(mocker):
    """Fixture. Automatically mock cookiecutter's function with expected output."""
    mocker.patch('cookiecutter.main.dump')


def test_api_invocation(mocker, template, output_dir, context):
    """Verify output dir location is correctly passed."""
    mock_gen_files = mocker.patch('cookiecutter.main.generate_files')

    main.cookiecutter(template, output_dir=output_dir)

    mock_gen_files.assert_called_once_with(
        repo_dir=template,
        context=context,
        overwrite_if_exists=False,
        skip_if_file_exists=False,
        output_dir=output_dir,
<<<<<<< HEAD
        context_key='cookiecutter',
=======
        accept_hooks=True,
>>>>>>> afc83a3c
    )


def test_default_output_dir(mocker, template, context):
    """Verify default output dir is current working folder."""
    mock_gen_files = mocker.patch('cookiecutter.main.generate_files')

    main.cookiecutter(template)

    mock_gen_files.assert_called_once_with(
        repo_dir=template,
        context=context,
        overwrite_if_exists=False,
        skip_if_file_exists=False,
        output_dir='.',
<<<<<<< HEAD
        context_key='cookiecutter',
=======
        accept_hooks=True,
>>>>>>> afc83a3c
    )<|MERGE_RESOLUTION|>--- conflicted
+++ resolved
@@ -25,6 +25,14 @@
 
 @pytest.fixture
 def template(tmpdir):
+    """Fixture to prepare test template directory."""
+    template_dir = tmpdir.mkdir('template')
+    template_dir.join('cookiecutter.json').ensure(file=True)
+    return str(template_dir)
+
+
+@pytest.fixture
+def template_renderable(tmpdir):
     """Fixture to prepare test template directory."""
     template_dir = tmpdir.mkdir('template')
     template_dir.join('cookiecutter.json').ensure(file=True)
@@ -61,11 +69,8 @@
         overwrite_if_exists=False,
         skip_if_file_exists=False,
         output_dir=output_dir,
-<<<<<<< HEAD
         context_key='cookiecutter',
-=======
         accept_hooks=True,
->>>>>>> afc83a3c
     )
 
 
@@ -81,9 +86,6 @@
         overwrite_if_exists=False,
         skip_if_file_exists=False,
         output_dir='.',
-<<<<<<< HEAD
         context_key='cookiecutter',
-=======
         accept_hooks=True,
->>>>>>> afc83a3c
     )