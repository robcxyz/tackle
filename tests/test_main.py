--- conflicted
+++ resolved
@@ -1,9 +1,6 @@
 """Collection of tests around cookiecutter's replay feature."""
-<<<<<<< HEAD
 
 import os
-=======
->>>>>>> afc83a3c
 from cookiecutter.main import cookiecutter
 
 
@@ -59,16 +56,17 @@
     )
 
     mock_replay_load.assert_called_once_with(
-<<<<<<< HEAD
         user_config_data['replay_dir'], 'fake-repo-tmpl', 'cookiecutter'
-=======
-        user_config_data['replay_dir'], 'fake-repo-tmpl',
     )
 
 
 def test_custom_replay_file(monkeypatch, mocker, user_config_file):
     """Check that reply.load is called with the custom replay_file."""
-    monkeypatch.chdir('tests/fake-repo-tmpl')
+    monkeypatch.chdir(
+        os.path.join(
+            os.path.abspath(os.path.join(os.path.dirname(__file__), 'fake-repo-tmpl'))
+        )
+    )
 
     mock_replay_load = mocker.patch('cookiecutter.main.load')
     mocker.patch('cookiecutter.main.generate_files')
@@ -77,7 +75,4 @@
         '.', replay='./custom-replay-file', config_file=user_config_file,
     )
 
-    mock_replay_load.assert_called_once_with(
-        '.', 'custom-replay-file',
->>>>>>> afc83a3c
-    )+    mock_replay_load.assert_called_once_with('.', 'custom-replay-file', 'cookiecutter')