--- conflicted
+++ resolved
@@ -3,19 +3,13 @@
 from collections import OrderedDict
 
 import click
-<<<<<<< HEAD
-
-from jinja2.exceptions import UndefinedError
-
-from cookiecutter.exceptions import UndefinedVariableInTemplate
-from cookiecutter.environment import StrictEnvironment, render_variable
+
 from cookiecutter.operator import parse_operator
-=======
 from jinja2.exceptions import UndefinedError
 
 from cookiecutter.environment import StrictEnvironment
 from cookiecutter.exceptions import UndefinedVariableInTemplate
->>>>>>> afc83a3c
+from cookiecutter.render import render_variable
 
 
 def read_user_variable(var_name, default_value):
@@ -128,50 +122,46 @@
     return user_value
 
 
-<<<<<<< HEAD
+# def render_variable(env, raw, cookiecutter_dict):
+#     """Render the next variable to be displayed in the user prompt.
+#
+#     Inside the prompting taken from the cookiecutter.json file, this renders
+#     the next variable. For example, if a project_name is "Peanut Butter
+#     Cookie", the repo_name could be be rendered with:
+#
+#         `{{ cookiecutter.project_name.replace(" ", "_") }}`.
+#
+#     This is then presented to the user as the default.
+#
+#     :param Environment env: A Jinja2 Environment object.
+#     :param raw: The next value to be prompted for by the user.
+#     :param dict cookiecutter_dict: The current context as it's gradually
+#         being populated with variables.
+#     :return: The rendered value for the default variable.
+#     """
+#     if raw is None:
+#         return None
+#     elif isinstance(raw, dict):
+#         return {
+#             render_variable(env, k, cookiecutter_dict): render_variable(
+#                 env, v, cookiecutter_dict
+#             )
+#             for k, v in raw.items()
+#         }
+#     elif isinstance(raw, list):
+#         return [render_variable(env, v, cookiecutter_dict) for v in raw]
+#     elif not isinstance(raw, str):
+#         raw = str(raw)
+#
+#     template = env.from_string(raw)
+#
+#     rendered_template = template.render(cookiecutter=cookiecutter_dict)
+#     return rendered_template
+
+
 def prompt_choice_for_config(
     cookiecutter_dict, env, key, options, no_input, context_key
 ):
-=======
-def render_variable(env, raw, cookiecutter_dict):
-    """Render the next variable to be displayed in the user prompt.
-
-    Inside the prompting taken from the cookiecutter.json file, this renders
-    the next variable. For example, if a project_name is "Peanut Butter
-    Cookie", the repo_name could be be rendered with:
-
-        `{{ cookiecutter.project_name.replace(" ", "_") }}`.
-
-    This is then presented to the user as the default.
-
-    :param Environment env: A Jinja2 Environment object.
-    :param raw: The next value to be prompted for by the user.
-    :param dict cookiecutter_dict: The current context as it's gradually
-        being populated with variables.
-    :return: The rendered value for the default variable.
-    """
-    if raw is None:
-        return None
-    elif isinstance(raw, dict):
-        return {
-            render_variable(env, k, cookiecutter_dict): render_variable(
-                env, v, cookiecutter_dict
-            )
-            for k, v in raw.items()
-        }
-    elif isinstance(raw, list):
-        return [render_variable(env, v, cookiecutter_dict) for v in raw]
-    elif not isinstance(raw, str):
-        raw = str(raw)
-
-    template = env.from_string(raw)
-
-    rendered_template = template.render(cookiecutter=cookiecutter_dict)
-    return rendered_template
-
-
-def prompt_choice_for_config(cookiecutter_dict, env, key, options, no_input):
->>>>>>> afc83a3c
     """Prompt user with a set of options to choose from.
 
     Each of the possible choices is rendered beforehand.
@@ -200,17 +190,14 @@
     # First pass: Handle simple and raw variables, plus choices.
     # These must be done first because the dictionaries keys and
     # values might refer to them.
-<<<<<<< HEAD
     for key, raw in context[context_key].items():
-        if key.startswith(u'_'):
-=======
-    for key, raw in context['cookiecutter'].items():
-        if key.startswith('_') and not key.startswith('__'):
->>>>>>> afc83a3c
+        if key.startswith(u'_') and not key.startswith('__'):
             cookiecutter_dict[key] = raw
             continue
         elif key.startswith('__'):
-            cookiecutter_dict[key] = render_variable(env, raw, cookiecutter_dict)
+            cookiecutter_dict[key] = render_variable(
+                env, raw, cookiecutter_dict, context_key
+            )
             continue
 
         try:
@@ -233,15 +220,9 @@
             raise UndefinedVariableInTemplate(msg, err, context)
 
     # Second pass; handle the dictionaries.
-<<<<<<< HEAD
     for key, raw in context[context_key].items():
-=======
-    for key, raw in context['cookiecutter'].items():
-        # Skip private type dicts
         if key.startswith('_') and not key.startswith('__'):
             continue
-
->>>>>>> afc83a3c
         try:
             if isinstance(raw, dict):
                 # dict parsing logic
