--- conflicted
+++ resolved
@@ -79,17 +79,15 @@
     template_name = os.path.basename(os.path.abspath(repo_dir))
 
     if replay:
-<<<<<<< HEAD
         if not context_key:
             context_key = context_file.split('.')[0]
-        context = load(config_dict['replay_dir'], template_name, context_key)
-=======
+
         if isinstance(replay, bool):
-            context = load(config_dict['replay_dir'], template_name)
+            context = load(config_dict['replay_dir'], template_name, context_key)
         else:
             path, template_name = os.path.split(os.path.splitext(replay)[0])
-            context = load(path, template_name)
->>>>>>> afc83a3c
+            context = load(path, template_name, context_key)
+
     else:
         context_file_path = os.path.join(repo_dir, context_file)
         logger.debug('context_file is %s', context_file_path)
@@ -108,15 +106,10 @@
 
         # include template dir or url in the context dict
         context[context_key]['_template'] = template
+        # include output+dir in the context dict
+        context[context_key]['_output_dir'] = os.path.abspath(output_dir)
 
-<<<<<<< HEAD
         dump(config_dict['replay_dir'], template_name, context, context_key)
-=======
-        # include output+dir in the context dict
-        context['cookiecutter']['_output_dir'] = os.path.abspath(output_dir)
-
-        dump(config_dict['replay_dir'], template_name, context)
->>>>>>> afc83a3c
 
     # Create project from local context and project template.
     result = generate_files(
@@ -125,12 +118,10 @@
         overwrite_if_exists=overwrite_if_exists,
         skip_if_file_exists=skip_if_file_exists,
         output_dir=output_dir,
-<<<<<<< HEAD
         context_key=context_key,
-=======
         accept_hooks=accept_hooks,
->>>>>>> afc83a3c
     )
+
     if result:
         logger.debug('Resulting project directory created at %s', result)
     else:
