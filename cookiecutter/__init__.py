--- conflicted
+++ resolved
@@ -1,7 +1,2 @@
 """Main package for Cookiecutter."""
-<<<<<<< HEAD
-
-__version__ = '1.7.2.7'
-=======
-__version__ = "2.0.0"
->>>>>>> afc83a3c
+__version__ = "2.0.0.0"