--- conflicted
+++ resolved
@@ -1,10 +1,5 @@
 """Functions for generating a project from a project template."""
 import fnmatch
-<<<<<<< HEAD
-import io
-=======
-import json
->>>>>>> afc83a3c
 import logging
 import os
 import shutil
@@ -24,15 +19,12 @@
 )
 from cookiecutter.find import find_template
 from cookiecutter.hooks import run_hook
-<<<<<<< HEAD
-from cookiecutter.utils import make_sure_path_exists, work_in, rmtree, read_config_file
+from cookiecutter.utils import read_config_file
 
 # from cookiecutter.repository import valid_context_files
 
 from cookiecutter.operator import post_gen_operator_list
-=======
 from cookiecutter.utils import make_sure_path_exists, rmtree, work_in
->>>>>>> afc83a3c
 
 logger = logging.getLogger(__name__)
 
@@ -97,12 +89,8 @@
     context = OrderedDict([])
 
     try:
-<<<<<<< HEAD
         obj = read_config_file(context_file)
-=======
-        with open(context_file, encoding='utf-8') as file_handle:
-            obj = json.load(file_handle, object_pairs_hook=OrderedDict)
->>>>>>> afc83a3c
+
     except ValueError as e:
         # JSON decoding error.  Let's throw a new exception that is more
         # friendly for the developer or user.
@@ -130,7 +118,14 @@
     return context
 
 
-def generate_file(project_dir, infile, context, env, skip_if_file_exists=False):
+def generate_file(
+    project_dir,
+    infile,
+    context,
+    env,
+    skip_if_file_exists=False,
+    context_key='cookiecutter',
+):
     """Render filename of infile as name of outfile, handle infile correctly.
 
     Dealing with infile appropriately:
@@ -195,8 +190,8 @@
 
             # Use `_new_lines` overwrite from context, if configured.
             newline = rd.newlines
-            if context['cookiecutter'].get('_new_lines', False):
-                newline = context['cookiecutter']['_new_lines']
+            if context[context_key].get('_new_lines', False):
+                newline = context[context_key]['_new_lines']
                 logger.debug('Overwriting end line character with %s', newline)
 
         logger.debug('Writing contents to file %s', outfile)
@@ -277,11 +272,8 @@
     output_dir='.',
     overwrite_if_exists=False,
     skip_if_file_exists=False,
-<<<<<<< HEAD
     context_key=None,
-=======
     accept_hooks=True,
->>>>>>> afc83a3c
 ):
     """Render the templates and saves them to files.
 
@@ -295,15 +287,13 @@
     if not context_key:
         context_key = next(iter(context))
 
-<<<<<<< HEAD
     template_dir = find_template(repo_dir, context_key)
     if template_dir:
-        logger.debug('Generating project from %s...', template_dir)
-        context = context or OrderedDict([])
+        envvars = context.get(context_key, {}).get('_jinja2_env_vars', {})
 
         unrendered_dir = os.path.split(template_dir)[1]
         ensure_dir_is_templated(unrendered_dir)
-        env = StrictEnvironment(context=context, keep_trailing_newline=True)
+        env = StrictEnvironment(context=context, keep_trailing_newline=True, **envvars)
         try:
             project_dir, output_directory_created = render_and_create_dir(
                 unrendered_dir, context, output_dir, env, overwrite_if_exists
@@ -326,9 +316,14 @@
         # if rendering fails
         delete_project_on_failure = output_directory_created
 
-        _run_hook_from_repo_dir(
-            repo_dir, 'pre_gen_project', project_dir, context, delete_project_on_failure
-        )
+        if accept_hooks:
+            _run_hook_from_repo_dir(
+                repo_dir,
+                'pre_gen_project',
+                project_dir,
+                context,
+                delete_project_on_failure,
+            )
 
         with work_in(template_dir):
             env.loader = FileSystemLoader('.')
@@ -345,7 +340,7 @@
                     # We check the full path, because that's how it can be
                     # specified in the ``_copy_without_render`` setting, but
                     # we store just the dir name
-                    if is_copy_only_path(d_, context, context_key):
+                    if is_copy_only_path(d_, context):
                         copy_dirs.append(d)
                     else:
                         render_dirs.append(d)
@@ -353,93 +348,10 @@
                 for copy_dir in copy_dirs:
                     indir = os.path.normpath(os.path.join(root, copy_dir))
                     outdir = os.path.normpath(os.path.join(project_dir, indir))
-=======
-    envvars = context.get('cookiecutter', {}).get('_jinja2_env_vars', {})
-
-    unrendered_dir = os.path.split(template_dir)[1]
-    ensure_dir_is_templated(unrendered_dir)
-    env = StrictEnvironment(context=context, keep_trailing_newline=True, **envvars)
-    try:
-        project_dir, output_directory_created = render_and_create_dir(
-            unrendered_dir, context, output_dir, env, overwrite_if_exists
-        )
-    except UndefinedError as err:
-        msg = "Unable to create project directory '{}'".format(unrendered_dir)
-        raise UndefinedVariableInTemplate(msg, err, context)
-
-    # We want the Jinja path and the OS paths to match. Consequently, we'll:
-    #   + CD to the template folder
-    #   + Set Jinja's path to '.'
-    #
-    #  In order to build our files to the correct folder(s), we'll use an
-    # absolute path for the target folder (project_dir)
-
-    project_dir = os.path.abspath(project_dir)
-    logger.debug('Project directory is %s', project_dir)
-
-    # if we created the output directory, then it's ok to remove it
-    # if rendering fails
-    delete_project_on_failure = output_directory_created
-
-    if accept_hooks:
-        _run_hook_from_repo_dir(
-            repo_dir, 'pre_gen_project', project_dir, context, delete_project_on_failure
-        )
-
-    with work_in(template_dir):
-        env.loader = FileSystemLoader('.')
-
-        for root, dirs, files in os.walk('.'):
-            # We must separate the two types of dirs into different lists.
-            # The reason is that we don't want ``os.walk`` to go through the
-            # unrendered directories, since they will just be copied.
-            copy_dirs = []
-            render_dirs = []
-
-            for d in dirs:
-                d_ = os.path.normpath(os.path.join(root, d))
-                # We check the full path, because that's how it can be
-                # specified in the ``_copy_without_render`` setting, but
-                # we store just the dir name
-                if is_copy_only_path(d_, context):
-                    copy_dirs.append(d)
-                else:
-                    render_dirs.append(d)
-
-            for copy_dir in copy_dirs:
-                indir = os.path.normpath(os.path.join(root, copy_dir))
-                outdir = os.path.normpath(os.path.join(project_dir, indir))
-                outdir = env.from_string(outdir).render(**context)
-                logger.debug('Copying dir %s to %s without rendering', indir, outdir)
-                shutil.copytree(indir, outdir)
-
-            # We mutate ``dirs``, because we only want to go through these dirs
-            # recursively
-            dirs[:] = render_dirs
-            for d in dirs:
-                unrendered_dir = os.path.join(project_dir, root, d)
-                try:
-                    render_and_create_dir(
-                        unrendered_dir, context, output_dir, env, overwrite_if_exists
-                    )
-                except UndefinedError as err:
-                    if delete_project_on_failure:
-                        rmtree(project_dir)
-                    _dir = os.path.relpath(unrendered_dir, output_dir)
-                    msg = "Unable to create directory '{}'".format(_dir)
-                    raise UndefinedVariableInTemplate(msg, err, context)
-
-            for f in files:
-                infile = os.path.normpath(os.path.join(root, f))
-                if is_copy_only_path(infile, context):
-                    outfile_tmpl = env.from_string(infile)
-                    outfile_rendered = outfile_tmpl.render(**context)
-                    outfile = os.path.join(project_dir, outfile_rendered)
->>>>>>> afc83a3c
+                    outdir = env.from_string(outdir).render(**context)
                     logger.debug(
                         'Copying dir %s to %s without rendering', indir, outdir
                     )
-<<<<<<< HEAD
                     shutil.copytree(indir, outdir)
 
                 # We mutate ``dirs``, because we only want to go through these dirs
@@ -464,7 +376,7 @@
 
                 for f in files:
                     infile = os.path.normpath(os.path.join(root, f))
-                    if is_copy_only_path(infile, context, context_key):
+                    if is_copy_only_path(infile, context):
                         outfile_tmpl = env.from_string(infile)
                         outfile_rendered = outfile_tmpl.render(**context)
                         outfile = os.path.join(project_dir, outfile_rendered)
@@ -476,7 +388,12 @@
                         continue
                     try:
                         generate_file(
-                            project_dir, infile, context, env, skip_if_file_exists
+                            project_dir,
+                            infile,
+                            context,
+                            env,
+                            skip_if_file_exists,
+                            context_key,
                         )
                     except UndefinedError as err:
                         if delete_project_on_failure:
@@ -484,31 +401,29 @@
                         msg = "Unable to create file '{}'".format(infile)
                         raise UndefinedVariableInTemplate(msg, err, context)
 
-=======
-                except UndefinedError as err:
-                    if delete_project_on_failure:
-                        rmtree(project_dir)
-                    msg = "Unable to create file '{}'".format(infile)
-                    raise UndefinedVariableInTemplate(msg, err, context)
-
-    if accept_hooks:
->>>>>>> afc83a3c
-        _run_hook_from_repo_dir(
-            repo_dir,
-            'post_gen_project',
-            project_dir,
-            context,
-            delete_project_on_failure,
-        )
-<<<<<<< HEAD
-
-        for o in post_gen_operator_list:
-            o.execute()
-=======
->>>>>>> afc83a3c
-
-        return project_dir
+        if accept_hooks:
+            _run_hook_from_repo_dir(
+                repo_dir,
+                'post_gen_project',
+                project_dir,
+                context,
+                delete_project_on_failure,
+            )
+
+            for o in post_gen_operator_list:
+                o.execute()
+
+            return project_dir
     else:
+        if accept_hooks:
+            _run_hook_from_repo_dir(
+                repo_dir,
+                'post_gen_project',
+                '.',  # TODO: This needs context switching
+                context,
+                False,
+            )
+
         for o in post_gen_operator_list:
             o.execute()
         return None