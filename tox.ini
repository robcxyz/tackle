--- conflicted
+++ resolved
@@ -1,10 +1,7 @@
 [tox]
 envlist =
     lint
-<<<<<<< HEAD
     py35
-=======
->>>>>>> afc83a3c
     py36
     py37
     py38
@@ -40,11 +37,7 @@
     HOME
 commands =
     pip install -e .
-<<<<<<< HEAD
-    pytest --cov=nukikata --cov-report=term --cov-report=html
-=======
-    pytest --cov=cookiecutter --cov-report=term --cov-report=html --cov-report=xml
->>>>>>> afc83a3c
+    pytest --cov=nukikata --cov-report=term --cov-report=html --cov-report=xml
 deps = -rtest_requirements.txt
 skip_install = true
 
